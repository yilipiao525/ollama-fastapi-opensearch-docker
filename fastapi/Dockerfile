--- conflicted
+++ resolved
@@ -1,4 +1,3 @@
-<<<<<<< HEAD
 FROM python:3.9-slim
 
 ENV PYTHONDONTWRITEBYTECODE=1
@@ -33,16 +32,4 @@
 
 EXPOSE 8000
 
-CMD ["uvicorn", "app:app", "--host", "0.0.0.0", "--port", "8000", "--reload"]
-=======
-FROM python:3.11-slim
-
-WORKDIR /app
-
-COPY ./requirements.txt /app/requirements.txt
-RUN pip3 install --upgrade pip setuptools
-RUN pip3 install -r /app/requirements.txt
-
-# CMD fastapi run --reload
-CMD ["uvicorn", "app:app", "--host", "0.0.0.0", "--port", "8000", "--reload"]
->>>>>>> 3bb11529
+CMD ["uvicorn", "app:app", "--host", "0.0.0.0", "--port", "8000", "--reload"]