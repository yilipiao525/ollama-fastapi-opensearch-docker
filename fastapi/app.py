--- conflicted
+++ resolved
@@ -2,7 +2,6 @@
 
 from fastapi import FastAPI, HTTPException
 from pydantic import BaseModel
-<<<<<<< HEAD
 from typing import Optional
 import requests
 import os
@@ -29,50 +28,26 @@
 # Configure logging
 logging.basicConfig(level=logging.INFO)
 
-=======
-
-app = FastAPI()
-
-
->>>>>>> 3bb11529
 # Define Pydantic models for request validation
 class PromptRequest(BaseModel):
     prompt: str
 
 # Create FastAPI app instance
-<<<<<<< HEAD
 app = FastAPI(
     title="FastAPI with Ollama and OpenSearch",
     description="API for text generation and PDF search",
     version="1.0.0"
 )
-=======
-app = FastAPI()
->>>>>>> 3bb11529
 
 OLLAMA_URL =  "http://ollama:11434"   #//for docker compose
 # OLLAMA_URL =  "http://localhost:11434"  #//for local
 LLM_SERVER_URL = f"{OLLAMA_URL}/api/generate"
-<<<<<<< HEAD
 MODEL_NAME = "gemma2:2b"   
 EMBEDDING_MODEL="nomic-embed-text" 
 system_prompt = "You are a fast food ordering drive thru AI assistant. Your name is Fasta."
 
 @app.post("/generate-answer")
 def generate_answer(request: PromptRequest):
-=======
-MODEL_NAME = "llama3.2:latest"
-system_prompt = "Your name is Fasta. You are a fast food ordering drive thru AI assistant."
-
-@app.post("/generate-answer")
-def generate_answer(request: PromptRequest):
-    """
-    Generate an answer based on the user's prompt.
-
-    Args:
-        request: PromptRequest containing the user's prompt
-    """
->>>>>>> 3bb11529
     try:
         # First check if Ollama server is running
         try:
@@ -132,7 +107,6 @@
             status_code=500,
             detail=f"Error communicating with LLM server: {str(e)}"
         )
-<<<<<<< HEAD
 
 
 @app.post("/rag-workflow")
@@ -280,10 +254,4 @@
 
 @app.get("/")
 def read_root():
-    return {"Hello, World!"}
-=======
-    
-@app.get('/')
-def home():
-    return {"hello" : "World"}
->>>>>>> 3bb11529
+    return {"Hello, World!"}