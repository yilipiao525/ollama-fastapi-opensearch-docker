# FROM ollama/ollama

# COPY ./pull-llama.sh /pull-llama.sh


FROM ollama/ollama

<<<<<<< HEAD
# Install curl
RUN apt-get update && apt-get install -y curl && rm -rf /var/lib/apt/lists/*

COPY ./pull-llama.sh /pull-llama.sh
RUN chmod +x /pull-llama.sh
=======
COPY ./pull-llama3.sh /pull-llama3.sh
>>>>>>> 3bb11529
<|MERGE_RESOLUTION|>--- conflicted
+++ resolved
@@ -5,12 +5,8 @@
 
 FROM ollama/ollama
 
-<<<<<<< HEAD
 # Install curl
 RUN apt-get update && apt-get install -y curl && rm -rf /var/lib/apt/lists/*
 
 COPY ./pull-llama.sh /pull-llama.sh
-RUN chmod +x /pull-llama.sh
-=======
-COPY ./pull-llama3.sh /pull-llama3.sh
->>>>>>> 3bb11529
+RUN chmod +x /pull-llama.sh